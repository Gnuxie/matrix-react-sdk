{
  "name": "matrix-react-sdk",
  "version": "3.32.1",
  "description": "SDK for matrix.org using React",
  "author": "matrix.org",
  "repository": {
    "type": "git",
    "url": "https://github.com/matrix-org/matrix-react-sdk"
  },
  "license": "Apache-2.0",
  "files": [
    "lib",
    "res",
    "src",
    "scripts",
    "git-revision.txt",
    "docs",
    "header",
    "CHANGELOG.md",
    "CONTRIBUTING.rst",
    "LICENSE",
    "README.md",
    "package.json"
  ],
  "bin": {
    "reskindex": "scripts/reskindex.js"
  },
  "main": "./src/index.ts",
  "matrix_src_main": "./src/index.ts",
  "matrix_lib_main": "./lib/index.ts",
  "matrix_lib_typings": "./lib/index.d.ts",
  "scripts": {
    "prepublishOnly": "yarn build",
    "i18n": "matrix-gen-i18n",
    "prunei18n": "matrix-prune-i18n",
    "diff-i18n": "cp src/i18n/strings/en_EN.json src/i18n/strings/en_EN_orig.json && matrix-gen-i18n && matrix-compare-i18n-files src/i18n/strings/en_EN_orig.json src/i18n/strings/en_EN.json",
    "reskindex": "node scripts/reskindex.js -h header",
    "reskindex:watch": "node scripts/reskindex.js -h header -w",
    "rethemendex": "res/css/rethemendex.sh",
    "clean": "rimraf lib",
    "build": "yarn clean && git rev-parse HEAD > git-revision.txt && yarn build:compile && yarn build:types",
    "build:compile": "yarn reskindex && babel -d lib --verbose --extensions \".ts,.js,.tsx\" src",
    "build:types": "tsc --emitDeclarationOnly --jsx react",
    "start": "echo THIS IS FOR LEGACY PURPOSES ONLY. && yarn start:all",
    "start:all": "concurrently --kill-others-on-fail --prefix \"{time} [{name}]\" -n build,reskindex \"yarn start:build\" \"yarn reskindex:watch\"",
    "start:build": "babel src -w -s -d lib --verbose --extensions \".ts,.js\"",
    "lint": "yarn lint:types && yarn lint:js && yarn lint:style",
    "lint:js": "eslint --max-warnings 0 src test",
    "lint:js-fix": "eslint --fix src test",
    "lint:types": "tsc --noEmit --jsx react",
    "lint:style": "stylelint 'res/css/**/*.scss'",
    "test": "jest",
    "test:e2e": "./test/end-to-end-tests/run.sh --app-url http://localhost:8080",
    "coverage": "yarn test --coverage"
  },
  "dependencies": {
    "@babel/runtime": "^7.12.5",
    "@sentry/browser": "^6.11.0",
    "@sentry/tracing": "^6.11.0",
    "await-lock": "^2.1.0",
    "blurhash": "^1.1.3",
    "browser-encrypt-attachment": "^0.3.0",
    "browser-request": "^0.3.3",
    "cheerio": "^1.0.0-rc.9",
    "classnames": "^2.2.6",
    "commonmark": "^0.29.3",
    "counterpart": "^0.18.6",
    "diff-dom": "^4.2.2",
    "diff-match-patch": "^1.0.5",
    "emojibase-data": "^6.2.0",
    "emojibase-regex": "^5.1.3",
    "escape-html": "^1.0.3",
    "file-saver": "^2.0.5",
    "filesize": "6.1.0",
    "flux": "2.1.1",
    "focus-visible": "^5.2.0",
    "gfm.css": "^1.1.2",
    "glob-to-regexp": "^0.4.1",
    "highlight.js": "^10.5.0",
    "html-entities": "^1.4.0",
    "is-ip": "^3.1.0",
    "jszip": "^3.7.0",
    "katex": "^0.12.0",
    "linkifyjs": "^2.1.9",
    "lodash": "^4.17.20",
    "matrix-js-sdk": "github:matrix-org/matrix-js-sdk#develop",
    "matrix-widget-api": "^0.1.0-beta.16",
    "minimist": "^1.2.5",
    "opus-recorder": "^8.0.3",
    "pako": "^2.0.3",
    "parse5": "^6.0.1",
    "png-chunks-extract": "^1.0.0",
    "posthog-js": "1.12.2",
    "prop-types": "^15.7.2",
    "qrcode": "^1.4.4",
    "re-resizable": "^6.9.0",
    "react": "17.0.2",
    "react-beautiful-dnd": "^13.1.0",
    "react-blurhash": "^0.1.3",
    "react-dom": "17.0.2",
    "react-focus-lock": "^2.5.0",
    "react-transition-group": "^4.4.1",
    "resize-observer-polyfill": "^1.5.1",
    "rfc4648": "^1.4.0",
    "sanitize-html": "^2.3.2",
    "tar-js": "^0.3.0",
    "url": "^0.11.0",
    "what-input": "^5.2.10",
    "zxcvbn": "^4.4.2"
  },
  "devDependencies": {
    "@babel/cli": "^7.12.10",
    "@babel/core": "^7.12.10",
    "@babel/eslint-parser": "^7.12.10",
    "@babel/eslint-plugin": "^7.12.10",
    "@babel/parser": "^7.12.11",
    "@babel/plugin-proposal-class-properties": "^7.12.1",
    "@babel/plugin-proposal-decorators": "^7.12.12",
    "@babel/plugin-proposal-export-default-from": "^7.12.1",
    "@babel/plugin-proposal-numeric-separator": "^7.12.7",
    "@babel/plugin-proposal-object-rest-spread": "^7.12.1",
    "@babel/plugin-transform-runtime": "^7.12.10",
    "@babel/preset-env": "^7.12.11",
    "@babel/preset-react": "^7.12.10",
    "@babel/preset-typescript": "^7.12.7",
    "@babel/register": "^7.12.10",
    "@babel/traverse": "^7.12.12",
    "@matrix-org/olm": "https://gitlab.matrix.org/api/v4/projects/27/packages/npm/@matrix-org/olm/-/@matrix-org/olm-3.2.3.tgz",
    "@peculiar/webcrypto": "^1.1.4",
    "@sentry/types": "^6.10.0",
    "@sinonjs/fake-timers": "^7.0.2",
    "@types/classnames": "^2.2.11",
    "@types/commonmark": "^0.27.4",
    "@types/counterpart": "^0.18.1",
    "@types/css-font-loading-module": "^0.0.6",
    "@types/diff-match-patch": "^1.0.32",
    "@types/enzyme": "^3.10.9",
    "@types/file-saver": "^2.0.3",
    "@types/flux": "^3.1.9",
    "@types/jest": "^27.0.2",
    "@types/linkifyjs": "^2.1.3",
    "@types/lodash": "^4.14.168",
    "@types/modernizr": "^3.5.3",
    "@types/node": "^14.14.22",
    "@types/pako": "^1.0.1",
    "@types/parse5": "^6.0.0",
    "@types/qrcode": "^1.3.5",
    "@types/react": "17.0.14",
    "@types/react-beautiful-dnd": "^13.0.0",
    "@types/react-dom": "17.0.9",
    "@types/react-transition-group": "^4.4.0",
    "@types/sanitize-html": "^2.3.1",
    "@types/zxcvbn": "^4.4.0",
    "@typescript-eslint/eslint-plugin": "^4.17.0",
    "@typescript-eslint/parser": "^4.17.0",
    "@wojtekmaj/enzyme-adapter-react-17": "^0.6.1",
    "allchange": "^1.0.3",
    "babel-jest": "^27.2.5",
    "chokidar": "^3.5.1",
    "concurrently": "^5.3.0",
    "enzyme": "^3.11.0",
    "enzyme-to-json": "^3.6.2",
    "eslint": "7.18.0",
    "eslint-config-google": "^0.14.0",
    "eslint-plugin-matrix-org": "github:matrix-org/eslint-plugin-matrix-org#2306b3d4da4eba908b256014b979f1d3d43d2945",
    "eslint-plugin-react": "^7.22.0",
    "eslint-plugin-react-hooks": "^4.2.0",
    "glob": "^7.1.6",
    "jest": "^27.2.4",
    "jest-canvas-mock": "^2.3.1",
    "jest-fetch-mock": "^3.0.3",
    "jest-raw-loader": "^1.0.1",
    "matrix-mock-request": "^1.2.3",
    "matrix-react-test-utils": "^0.2.3",
    "matrix-web-i18n": "github:matrix-org/matrix-web-i18n",
    "raw-loader": "^4.0.2",
    "react-test-renderer": "^17.0.2",
    "rimraf": "^3.0.2",
    "rrweb-snapshot": "1.1.7",
    "stylelint": "^13.9.0",
    "stylelint-config-standard": "^20.0.0",
    "stylelint-scss": "^3.18.0",
    "typescript": "4.3.5",
    "walk": "^2.3.14"
  },
  "resolutions": {
    "@types/react": "17.0.14"
  },
  "jest": {
<<<<<<< HEAD
    "testEnvironment": "jsdom",
=======
    "snapshotSerializers": ["enzyme-to-json/serializer"],
    "testEnvironment": "./__test-utils__/environment.js",
>>>>>>> 4fb0d021
    "testMatch": [
      "<rootDir>/test/**/*-test.[jt]s?(x)"
    ],
    "setupFiles": [
      "jest-canvas-mock"
    ],
    "setupFilesAfterEnv": [
      "<rootDir>/test/setupTests.js"
    ],
    "moduleNameMapper": {
      "\\.(gif|png|svg|ttf|woff2)$": "<rootDir>/__mocks__/imageMock.js",
      "\\$webapp/i18n/languages.json": "<rootDir>/__mocks__/languages.json",
      "decoderWorker\\.min\\.js": "<rootDir>/__mocks__/empty.js",
      "decoderWorker\\.min\\.wasm": "<rootDir>/__mocks__/empty.js",
      "waveWorker\\.min\\.js": "<rootDir>/__mocks__/empty.js",
      "workers/(.+)\\.worker\\.ts": "<rootDir>/__mocks__/workerMock.js",
      "^!!raw-loader!.*": "jest-raw-loader",
      "RecorderWorklet": "<rootDir>/__mocks__/empty.js"
    },
    "transformIgnorePatterns": [
      "/node_modules/(?!matrix-js-sdk).+$"
    ],
    "collectCoverageFrom": [
      "<rootDir>/src/**/*.{js,ts,tsx}"
    ],
    "coverageReporters": [
      "text"
    ],
    "silent": true
  }
}<|MERGE_RESOLUTION|>--- conflicted
+++ resolved
@@ -187,12 +187,8 @@
     "@types/react": "17.0.14"
   },
   "jest": {
-<<<<<<< HEAD
+    "snapshotSerializers": ["enzyme-to-json/serializer"],
     "testEnvironment": "jsdom",
-=======
-    "snapshotSerializers": ["enzyme-to-json/serializer"],
-    "testEnvironment": "./__test-utils__/environment.js",
->>>>>>> 4fb0d021
     "testMatch": [
       "<rootDir>/test/**/*-test.[jt]s?(x)"
     ],
