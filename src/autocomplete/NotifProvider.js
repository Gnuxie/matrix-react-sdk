--- conflicted
+++ resolved
@@ -20,11 +20,7 @@
 import MatrixClientPeg from '../MatrixClientPeg';
 import {PillCompletion} from './Components';
 import sdk from '../index';
-<<<<<<< HEAD
-import type {SelectionRange} from './Autocompleter';
-=======
-import type {Completion, SelectionRange} from "./Autocompleter";
->>>>>>> f429ae56
+import type {Completion, SelectionRange} from './Autocompleter';
 
 const AT_ROOM_REGEX = /@\S*/g;
 
@@ -34,11 +30,7 @@
         this.room = room;
     }
 
-<<<<<<< HEAD
-    async getCompletions(query: string, selection: SelectionRange, force = false) {
-=======
     async getCompletions(query: string, selection: SelectionRange, force?:boolean = false): Array<Completion> {
->>>>>>> f429ae56
         const RoomAvatar = sdk.getComponent('views.avatars.RoomAvatar');
 
         const client = MatrixClientPeg.get();
