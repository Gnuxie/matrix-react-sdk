--- conflicted
+++ resolved
@@ -29,11 +29,6 @@
     WidgetEventCapability,
     WidgetKind,
 } from "matrix-widget-api";
-import { EventType } from "matrix-js-sdk/src/@types/event";
-import { IEvent, MatrixEvent } from "matrix-js-sdk/src/models/event";
-import { Room } from "matrix-js-sdk/src/models/room";
-import { logger } from "matrix-js-sdk/src/logger";
-
 import { iterableDiff, iterableUnion } from "../../utils/iterables";
 import { MatrixClientPeg } from "../../MatrixClientPeg";
 import ActiveRoomObserver from "../../ActiveRoomObserver";
@@ -43,22 +38,16 @@
 import { WidgetPermissionCustomisations } from "../../customisations/WidgetPermissions";
 import { OIDCState, WidgetPermissionStore } from "./WidgetPermissionStore";
 import { WidgetType } from "../../widgets/WidgetType";
-<<<<<<< HEAD
-=======
 import { EventType, RelationType } from "matrix-js-sdk/src/@types/event";
->>>>>>> 2b52e17a
 import { CHAT_EFFECTS } from "../../effects";
 import { containsEmoji } from "../../effects/utils";
 import dis from "../../dispatcher/dispatcher";
 import { tryTransformPermalinkToLocalHref } from "../../utils/permalinks/Permalinks";
-<<<<<<< HEAD
-=======
 import { IContent, IEvent, MatrixEvent } from "matrix-js-sdk/src/models/event";
 import { Room } from "matrix-js-sdk/src/models/room";
 
 import { logger } from "matrix-js-sdk/src/logger";
 import SettingsStore from "../../settings/SettingsStore";
->>>>>>> 2b52e17a
 
 // TODO: Purge this from the universe
 
