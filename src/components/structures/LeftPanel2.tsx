--- conflicted
+++ resolved
@@ -162,12 +162,8 @@
                 // We also always try to make the first sublist header sticky.
                 header.classList.add("mx_RoomSublist2_headerContainer_sticky");
                 header.classList.add("mx_RoomSublist2_headerContainer_stickyTop");
-<<<<<<< HEAD
-                header.style.top = `${rlRect.top}px`;
-=======
                 header.style.width = `${headerStickyWidth}px`;
                 header.style.top = `${rlRect.top - HEADER_HEIGHT}px`;
->>>>>>> 989e4a9c
                 if (lastTopHeader) {
                     lastTopHeader.style.display = "none";
                 }
