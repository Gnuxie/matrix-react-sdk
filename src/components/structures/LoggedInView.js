--- conflicted
+++ resolved
@@ -88,21 +88,19 @@
         CallMediaHandler.loadDevices();
 
         document.addEventListener('keydown', this._onKeyDown);
-<<<<<<< HEAD
 
         this._sessionStore = sessionStore;
         this._sessionStoreToken = this._sessionStore.addListener(
             this._setStateFromSessionStore,
         );
         this._setStateFromSessionStore();
-=======
+
         this._matrixClient.on("accountData", this.onAccountData);
->>>>>>> c5cd6aec
     },
 
     componentWillUnmount: function() {
         document.removeEventListener('keydown', this._onKeyDown);
-<<<<<<< HEAD
+        this._matrixClient.removeListener("accountData", this.onAccountData);
         if (this._sessionStoreToken) {
             this._sessionStoreToken.remove();
         }
@@ -116,9 +114,6 @@
     // attempt to re-render and the children will throw errors.
     shouldComponentUpdate: function() {
         return Boolean(MatrixClientPeg.get());
-=======
-        this._matrixClient.removeListener("accountData", this.onAccountData);
->>>>>>> c5cd6aec
     },
 
     getScrollStateForRoom: function(roomId) {
@@ -132,19 +127,18 @@
         return this.refs.roomView.canResetTimeline();
     },
 
-<<<<<<< HEAD
     _setStateFromSessionStore() {
         this.setState({
             userHasGeneratedPassword: Boolean(this._sessionStore.getCachedPassword()),
         });
-=======
+    },
+
     onAccountData: function(event) {
         if (event.getType() === "im.vector.web.settings") {
             this.setState({
-                useCompactLayout: event.getContent().useCompactLayout
+                useCompactLayout: event.getContent().useCompactLayout,
             });
         }
->>>>>>> c5cd6aec
     },
 
     _onKeyDown: function(ev) {
