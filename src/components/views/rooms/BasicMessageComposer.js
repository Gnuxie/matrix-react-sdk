--- conflicted
+++ resolved
@@ -228,14 +228,6 @@
     _onPaste = (event) => {
         const {model} = this.props;
         const {partCreator} = model;
-<<<<<<< HEAD
-        const text = event.clipboardData.getData("text/plain");
-        if (text) {
-            const range = getRangeForSelection(this._editorRef, model, document.getSelection());
-            const parts = parsePlainTextMessage(text, partCreator);
-            replaceRangeAndMoveCaret(range, parts);
-            event.preventDefault();
-=======
         const partsText = event.clipboardData.getData("application/x-riot-composer");
         let parts;
         if (partsText) {
@@ -245,9 +237,7 @@
         } else {
             const text = event.clipboardData.getData("text/plain");
             parts = parsePlainTextMessage(text, partCreator);
->>>>>>> 89230395
-        }
-        this._modifiedFlag = true;
+        }
         const range = getRangeForSelection(this._editorRef, model, document.getSelection());
         replaceRangeAndMoveCaret(range, parts);
         event.preventDefault();
