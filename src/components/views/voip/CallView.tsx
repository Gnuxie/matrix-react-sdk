--- conflicted
+++ resolved
@@ -31,15 +31,11 @@
 import { avatarUrlForMember } from '../../../Avatar';
 import DialpadContextMenu from '../context_menus/DialpadContextMenu';
 import { CallFeed } from 'matrix-js-sdk/src/webrtc/callFeed';
-<<<<<<< HEAD
-import {replaceableComponent} from "../../../utils/replaceableComponent";
+import { replaceableComponent } from "../../../utils/replaceableComponent";
 import DesktopCapturerSourcePicker from "../elements/DesktopCapturerSourcePicker";
 import Modal from '../../../Modal';
 import { SDPStreamMetadataPurpose } from 'matrix-js-sdk/src/webrtc/callEventTypes';
 import CallViewSidebar from './CallViewSidebar';
-=======
-import { replaceableComponent } from "../../../utils/replaceableComponent";
->>>>>>> 2397d0ec
 
 interface IProps {
         // The call for us to display
@@ -60,30 +56,18 @@
 }
 
 interface IState {
-<<<<<<< HEAD
-    isLocalOnHold: boolean,
-    isRemoteOnHold: boolean,
-    micMuted: boolean,
-    vidMuted: boolean,
-    screensharing: boolean,
-    callState: CallState,
-    controlsVisible: boolean,
-    showMoreMenu: boolean,
-    showDialpad: boolean,
-    primaryFeed: CallFeed,
-    secondaryFeeds: Array<CallFeed>,
-    sidebarShown: boolean,
-=======
     isLocalOnHold: boolean;
     isRemoteOnHold: boolean;
     micMuted: boolean;
     vidMuted: boolean;
+    screensharing: boolean;
     callState: CallState;
     controlsVisible: boolean;
     showMoreMenu: boolean;
     showDialpad: boolean;
-    feeds: CallFeed[];
->>>>>>> 2397d0ec
+    primaryFeed: CallFeed;
+    secondaryFeeds: Array<CallFeed>;
+    sidebarShown: boolean;
 }
 
 function getFullScreenElement() {
@@ -142,15 +126,10 @@
             controlsVisible: true,
             showMoreMenu: false,
             showDialpad: false,
-<<<<<<< HEAD
             primaryFeed: primary,
             secondaryFeeds: secondary,
             sidebarShown: true,
-        }
-=======
-            feeds: this.props.call.getFeeds(),
         };
->>>>>>> 2397d0ec
 
         this.updateCallListeners(null, this.props.call);
     }
@@ -224,15 +203,11 @@
     };
 
     private onFeedsChanged = (newFeeds: Array<CallFeed>) => {
-<<<<<<< HEAD
         const { primary, secondary } = this.getOrderedFeeds(newFeeds);
         this.setState({
             primaryFeed: primary,
             secondaryFeeds: secondary,
         });
-=======
-        this.setState({ feeds: newFeeds });
->>>>>>> 2397d0ec
     };
 
     private onCallLocalHoldUnhold = () => {
@@ -354,13 +329,13 @@
         const isScreensharing = await this.props.call.setScreensharingEnabled(
             !this.state.screensharing,
             async (): Promise<DesktopCapturerSource> => {
-                const {finished} = Modal.createDialog(DesktopCapturerSourcePicker);
+                const { finished } = Modal.createDialog(DesktopCapturerSourcePicker);
                 const [source] = await finished;
                 return source;
             },
         );
-        this.setState({screensharing: isScreensharing})
-    }
+        this.setState({ screensharing: isScreensharing });
+    };
 
     private onMoreClick = () => {
         if (this.controlsHideTimer) {
@@ -453,7 +428,7 @@
             action: 'hangup',
             room_id: CallHandler.sharedInstance().roomIdForCall(this.props.call),
         });
-    }
+    };
 
     private onToggleSidebar = () => {
         let vidMuted = this.state.vidMuted;
@@ -465,7 +440,7 @@
             vidMuted: vidMuted,
             sidebarShown: !this.state.sidebarShown,
         });
-    }
+    };
 
     private renderCallControls(): JSX.Element {
         const micClasses = classNames({
@@ -724,7 +699,6 @@
 
             // Saying "Connecting" here isn't really true, but the best thing
             // I can come up with, but this might be subject to change as well
-<<<<<<< HEAD
             contentView = (
                 <div
                     className={classes}
@@ -734,7 +708,7 @@
                     <div className="mx_CallView_voice_avatarsContainer">
                         <div
                             className="mx_CallView_voice_avatarContainer"
-                            style={{width: avatarSize, height: avatarSize}}
+                            style={{ width: avatarSize, height: avatarSize }}
                         >
                             <RoomAvatar
                                 room={callRoom}
@@ -742,17 +716,6 @@
                                 width={avatarSize}
                             />
                         </div>
-=======
-            contentView = <div className={classes} onMouseMove={this.onMouseMove}>
-                {feeds}
-                <div className="mx_CallView_voice_avatarsContainer">
-                    <div className="mx_CallView_voice_avatarContainer" style={{ width: avatarSize, height: avatarSize }}>
-                        <RoomAvatar
-                            room={callRoom}
-                            height={avatarSize}
-                            width={avatarSize}
-                        />
->>>>>>> 2397d0ec
                     </div>
                     <div className="mx_CallView_holdTransferContent">{_t("Connecting")}</div>
                     { this.renderCallControls() }
@@ -774,7 +737,7 @@
 
                 presenting = (
                     <div className={presentingClasses}>
-                        { _t('%(sharerName)s is presenting', {sharerName}) }
+                        { _t('%(sharerName)s is presenting', { sharerName }) }
                     </div>
                 );
             }
