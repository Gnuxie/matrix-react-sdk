/*
Copyright 2015, 2016 OpenMarket Ltd
Copyright 2017 Vector Creations Ltd
Copyright 2017 New Vector Ltd
Copyright 2018 New Vector Ltd
Copyright 2019, 2020 The Matrix.org Foundation C.I.C.

Licensed under the Apache License, Version 2.0 (the "License");
you may not use this file except in compliance with the License.
You may obtain a copy of the License at

    http://www.apache.org/licenses/LICENSE-2.0

Unless required by applicable law or agreed to in writing, software
distributed under the License is distributed on an "AS IS" BASIS,
WITHOUT WARRANTIES OR CONDITIONS OF ANY KIND, either express or implied.
See the License for the specific language governing permissions and
limitations under the License.
*/

import React from "react";
import { Room } from "matrix-js-sdk/src/models/room";

import { _t } from '../../../languageHandler';
import HeaderButton from './HeaderButton';
import HeaderButtons, { HeaderKind } from './HeaderButtons';
import { RightPanelPhases } from "../../../stores/RightPanelStorePhases";
import { Action } from "../../../dispatcher/actions";
import { ActionPayload } from "../../../dispatcher/payloads";
import RightPanelStore from "../../../stores/RightPanelStore";
import { replaceableComponent } from "../../../utils/replaceableComponent";
import { useSettingValue } from "../../../hooks/useSettings";
import { useReadPinnedEvents, usePinnedEvents } from './PinnedMessagesCard';
import { dispatchShowThreadsPanelEvent } from "../../../dispatcher/dispatch-actions/threads";
import SettingsStore from "../../../settings/SettingsStore";
<<<<<<< HEAD
import { RoomNotificationStateStore } from "../../../stores/notifications/RoomNotificationStateStore";
import NotificationBadge, { NotificationCountDisplay } from "../rooms/NotificationBadge";
=======
import dis from "../../../dispatcher/dispatcher";
>>>>>>> 14b5ed01

const ROOM_INFO_PHASES = [
    RightPanelPhases.RoomSummary,
    RightPanelPhases.Widget,
    RightPanelPhases.FilePanel,
    RightPanelPhases.RoomMemberList,
    RightPanelPhases.RoomMemberInfo,
    RightPanelPhases.EncryptionPanel,
    RightPanelPhases.Room3pidMemberInfo,
];

const PinnedMessagesHeaderButton = ({ room, isHighlighted, onClick }) => {
    const pinningEnabled = useSettingValue("feature_pinning");
    const pinnedEvents = usePinnedEvents(pinningEnabled && room);
    const readPinnedEvents = useReadPinnedEvents(pinningEnabled && room);
    if (!pinningEnabled) return null;

    let unreadIndicator;
    if (pinnedEvents.some(id => !readPinnedEvents.has(id))) {
        unreadIndicator = <div className="mx_RightPanel_pinnedMessagesButton_unreadIndicator" />;
    }

    return <HeaderButton
        name="pinnedMessagesButton"
        title={_t("Pinned messages")}
        isHighlighted={isHighlighted}
        onClick={onClick}
        analytics={["Right Panel", "Pinned Messages Button", "click"]}
    >
        { unreadIndicator }
    </HeaderButton>;
};

interface IProps {
    room?: Room;
}

@replaceableComponent("views.right_panel.RoomHeaderButtons")
export default class RoomHeaderButtons extends HeaderButtons<IProps> {
    private static readonly THREAD_PHASES = [
        RightPanelPhases.ThreadPanel,
        RightPanelPhases.ThreadView,
    ];

    constructor(props: IProps) {
        super(props, HeaderKind.Room);
    }

    protected onAction(payload: ActionPayload) {
        if (payload.action === Action.ViewUser) {
            if (payload.member) {
                this.setPhase(RightPanelPhases.RoomMemberInfo, { member: payload.member });
            } else {
                this.setPhase(RightPanelPhases.RoomMemberList);
            }
        } else if (payload.action === "view_3pid_invite") {
            if (payload.event) {
                this.setPhase(RightPanelPhases.Room3pidMemberInfo, { event: payload.event });
            } else {
                this.setPhase(RightPanelPhases.RoomMemberList);
            }
        }
    }

    private onRoomSummaryClicked = () => {
        // use roomPanelPhase rather than this.state.phase as it remembers the latest one if we close
        const lastPhase = RightPanelStore.getSharedInstance().roomPanelPhase;
        if (ROOM_INFO_PHASES.includes(lastPhase)) {
            if (this.state.phase === lastPhase) {
                this.setPhase(lastPhase);
            } else {
                this.setPhase(lastPhase, RightPanelStore.getSharedInstance().roomPanelPhaseParams);
            }
        } else {
            // This toggles for us, if needed
            this.setPhase(RightPanelPhases.RoomSummary);
        }
    };

    private onNotificationsClicked = () => {
        // This toggles for us, if needed
        this.setPhase(RightPanelPhases.NotificationPanel);
    };

    private onPinnedMessagesClicked = () => {
        // This toggles for us, if needed
        this.setPhase(RightPanelPhases.PinnedMessages);
    };

    private onThreadsPanelClicked = () => {
        if (RoomHeaderButtons.THREAD_PHASES.includes(this.state.phase)) {
            dis.dispatch({
                action: Action.ToggleRightPanel,
                type: "room",
            });
        } else {
            dispatchShowThreadsPanelEvent();
        }
    };

    public renderButtons() {
        const threadsNotificationState = RoomNotificationStateStore.instance.getThreadsState(this.props.room);

        return <>
            <PinnedMessagesHeaderButton
                room={this.props.room}
                isHighlighted={this.isPhase(RightPanelPhases.PinnedMessages)}
                onClick={this.onPinnedMessagesClicked}
            />
<<<<<<< HEAD
            { SettingsStore.getValue("feature_thread") && <div className="mx_RoomHeader_buttonContainer">
                <NotificationBadge
                    notification={threadsNotificationState}
                    displayCount={NotificationCountDisplay.Show}
                    roomId={this.props.room.roomId}
                />
                <HeaderButton
                    name="threadsButton"
                    title={_t("Threads")}
                    onClick={dispatchShowThreadsPanelEvent}
                    isHighlighted={this.isPhase([
                        RightPanelPhases.ThreadPanel,
                        RightPanelPhases.ThreadView,
                    ])}
                    analytics={['Right Panel', 'Threads List Button', 'click']}
                />
            </div> }
=======
            { SettingsStore.getValue("feature_thread") && <HeaderButton
                name="threadsButton"
                title={_t("Threads")}
                onClick={this.onThreadsPanelClicked}
                isHighlighted={this.isPhase(RoomHeaderButtons.THREAD_PHASES)}
                analytics={['Right Panel', 'Threads List Button', 'click']}
            /> }
>>>>>>> 14b5ed01
            <HeaderButton
                name="notifsButton"
                title={_t('Notifications')}
                isHighlighted={this.isPhase(RightPanelPhases.NotificationPanel)}
                onClick={this.onNotificationsClicked}
                analytics={['Right Panel', 'Notification List Button', 'click']}
            />
            <HeaderButton
                name="roomSummaryButton"
                title={_t('Room Info')}
                isHighlighted={this.isPhase(ROOM_INFO_PHASES)}
                onClick={this.onRoomSummaryClicked}
                analytics={['Right Panel', 'Room Summary Button', 'click']}
            />
        </>;
    }
}<|MERGE_RESOLUTION|>--- conflicted
+++ resolved
@@ -33,12 +33,9 @@
 import { useReadPinnedEvents, usePinnedEvents } from './PinnedMessagesCard';
 import { dispatchShowThreadsPanelEvent } from "../../../dispatcher/dispatch-actions/threads";
 import SettingsStore from "../../../settings/SettingsStore";
-<<<<<<< HEAD
 import { RoomNotificationStateStore } from "../../../stores/notifications/RoomNotificationStateStore";
 import NotificationBadge, { NotificationCountDisplay } from "../rooms/NotificationBadge";
-=======
 import dis from "../../../dispatcher/dispatcher";
->>>>>>> 14b5ed01
 
 const ROOM_INFO_PHASES = [
     RightPanelPhases.RoomSummary,
@@ -148,7 +145,6 @@
                 isHighlighted={this.isPhase(RightPanelPhases.PinnedMessages)}
                 onClick={this.onPinnedMessagesClicked}
             />
-<<<<<<< HEAD
             { SettingsStore.getValue("feature_thread") && <div className="mx_RoomHeader_buttonContainer">
                 <NotificationBadge
                     notification={threadsNotificationState}
@@ -166,15 +162,6 @@
                     analytics={['Right Panel', 'Threads List Button', 'click']}
                 />
             </div> }
-=======
-            { SettingsStore.getValue("feature_thread") && <HeaderButton
-                name="threadsButton"
-                title={_t("Threads")}
-                onClick={this.onThreadsPanelClicked}
-                isHighlighted={this.isPhase(RoomHeaderButtons.THREAD_PHASES)}
-                analytics={['Right Panel', 'Threads List Button', 'click']}
-            /> }
->>>>>>> 14b5ed01
             <HeaderButton
                 name="notifsButton"
                 title={_t('Notifications')}
