--- conflicted
+++ resolved
@@ -124,16 +124,16 @@
             );
 
             groups.getOrCreate(LabGroup.Analytics, []).push(
-<<<<<<< HEAD
-                <SettingsFlag name="automaticErrorReporting" level={SettingLevel.DEVICE} />,
-                <SettingsFlag name="automaticDecryptionErrorReporting" level={SettingLevel.DEVICE} />,
-=======
                 <SettingsFlag
                     key="automaticErrorReporting"
                     name="automaticErrorReporting"
                     level={SettingLevel.DEVICE}
                 />,
->>>>>>> b952fef1
+                <SettingsFlag
+                    key="automaticDecryptionErrorReporting"
+                    name="automaticDecryptionErrorReporting"
+                    level={SettingLevel.DEVICE}
+                />,
             );
 
             if (this.state.showHiddenReadReceipts) {
