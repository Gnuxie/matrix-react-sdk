--- conflicted
+++ resolved
@@ -196,14 +196,11 @@
         default: true,
         invertedSettingName: 'MessageComposerInput.dontSuggestEmoji',
     },
-<<<<<<< HEAD
-=======
     // TODO: Wire up appropriately to UI (FTUE notifications)
     "Notifications.alwaysShowBadgeCounts": {
         supportedLevels: LEVELS_ROOM_OR_ACCOUNT,
         default: false,
     },
->>>>>>> 8743af56
     "useCompactLayout": {
         supportedLevels: LEVELS_ACCOUNT_SETTINGS,
         displayName: _td('Use compact timeline layout'),
@@ -455,10 +452,6 @@
         default: true,
         controller: new AudioNotificationsEnabledController(),
     },
-    "Notifications.alwaysShowBadgeCounts": {
-        supportedLevels: LEVELS_ROOM_OR_ACCOUNT,
-        default: false,
-    },
     "enableWidgetScreenshots": {
         supportedLevels: LEVELS_ACCOUNT_SETTINGS,
         displayName: _td('Enable widget screenshots on supported widgets'),
