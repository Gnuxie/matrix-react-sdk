/*
Copyright 2015, 2016 OpenMarket Ltd

Licensed under the Apache License, Version 2.0 (the "License");
you may not use this file except in compliance with the License.
You may obtain a copy of the License at

    http://www.apache.org/licenses/LICENSE-2.0

Unless required by applicable law or agreed to in writing, software
distributed under the License is distributed on an "AS IS" BASIS,
WITHOUT WARRANTIES OR CONDITIONS OF ANY KIND, either express or implied.
See the License for the specific language governing permissions and
limitations under the License.
*/
import { MatrixEvent } from "matrix-js-sdk/src/models/event";

import { MatrixClientPeg } from './MatrixClientPeg';
import { _t } from './languageHandler';
import * as Roles from './Roles';
import { isValid3pidInvite } from "./RoomInvite";
import SettingsStore from "./settings/SettingsStore";
import { ALL_RULE_TYPES, ROOM_RULE_TYPES, SERVER_RULE_TYPES, USER_RULE_TYPES } from "./mjolnir/BanList";
import { WIDGET_LAYOUT_EVENT_TYPE } from "./stores/widgets/WidgetLayoutStore";

// These functions are frequently used just to check whether an event has
// any text to display at all. For this reason they return deferred values
// to avoid the expense of looking up translations when they're not needed.

function textForMemberEvent(ev: MatrixEvent, showHiddenEvents?: boolean): () => string | null {
    // XXX: SYJS-16 "sender is sometimes null for join messages"
    const senderName = ev.sender ? ev.sender.name : ev.getSender();
    const targetName = ev.target ? ev.target.name : ev.getStateKey();
    const prevContent = ev.getPrevContent();
    const content = ev.getContent();
    const reason = content.reason;

    switch (content.membership) {
        case 'invite': {
            const threePidContent = content.third_party_invite;
            if (threePidContent) {
                if (threePidContent.display_name) {
                    return () => _t('%(targetName)s accepted the invitation for %(displayName)s', {
                        targetName,
                        displayName: threePidContent.display_name,
                    });
                } else {
                    return () => _t('%(targetName)s accepted an invitation', { targetName });
                }
            } else {
                return () => _t('%(senderName)s invited %(targetName)s', { senderName, targetName });
            }
        }
        case 'ban':
            return () => reason
                ? _t('%(senderName)s banned %(targetName)s: %(reason)s', { senderName, targetName, reason })
                : _t('%(senderName)s banned %(targetName)s', { senderName, targetName });
        case 'join':
            if (prevContent && prevContent.membership === 'join') {
                if (prevContent.displayname && content.displayname && prevContent.displayname !== content.displayname) {
                    return () => _t('%(oldDisplayName)s changed their display name to %(displayName)s', {
                        oldDisplayName: prevContent.displayname,
                        displayName: content.displayname,
                    });
                } else if (!prevContent.displayname && content.displayname) {
                    return () => _t('%(senderName)s set their display name to %(displayName)s', {
                        senderName: ev.getSender(),
                        displayName: content.displayname,
                    });
                } else if (prevContent.displayname && !content.displayname) {
                    return () => _t('%(senderName)s removed their display name (%(oldDisplayName)s)', {
                        senderName,
                        oldDisplayName: prevContent.displayname,
                    });
                } else if (prevContent.avatar_url && !content.avatar_url) {
                    return () => _t('%(senderName)s removed their profile picture', { senderName });
                } else if (prevContent.avatar_url && content.avatar_url &&
                    prevContent.avatar_url !== content.avatar_url) {
                    return () => _t('%(senderName)s changed their profile picture', { senderName });
                } else if (!prevContent.avatar_url && content.avatar_url) {
<<<<<<< HEAD
                    return () => _t('%(senderName)s set a profile picture.', {senderName});
                } else if (showHiddenEvents ?? SettingsStore.getValue("showHiddenEventsInTimeline")) {
                    // This is a null rejoin, it will only be visible if the Labs option is enabled
                    return () => _t("%(senderName)s made no change.", {senderName});
=======
                    return () => _t('%(senderName)s set a profile picture', { senderName });
                } else if (SettingsStore.getValue("showHiddenEventsInTimeline")) {
                    // This is a null rejoin, it will only be visible if using 'show hidden events' (labs)
                    return () => _t("%(senderName)s made no change", { senderName });
>>>>>>> 3d6c6cea
                } else {
                    return null;
                }
            } else {
                if (!ev.target) console.warn("Join message has no target! -- " + ev.getContent().state_key);
                return () => _t('%(targetName)s joined the room', { targetName });
            }
        case 'leave':
            if (ev.getSender() === ev.getStateKey()) {
                if (prevContent.membership === "invite") {
                    return () => _t('%(targetName)s rejected the invitation', { targetName });
                } else {
                    return () => reason
                        ? _t('%(targetName)s left the room: %(reason)s', { targetName, reason })
                        : _t('%(targetName)s left the room', { targetName });
                }
            } else if (prevContent.membership === "ban") {
                return () => _t('%(senderName)s unbanned %(targetName)s', { senderName, targetName });
            } else if (prevContent.membership === "invite") {
                return () => reason
                    ? _t('%(senderName)s withdrew %(targetName)s\'s invitation: %(reason)s', {
                        senderName,
                        targetName,
                        reason,
                    })
                    : _t('%(senderName)s withdrew %(targetName)s\'s invitation', { senderName, targetName })
            } else if (prevContent.membership === "join") {
                return () => reason
                    ? _t('%(senderName)s kicked %(targetName)s: %(reason)s', {
                        senderName,
                        targetName,
                        reason,
                    })
                    : _t('%(senderName)s kicked %(targetName)s', { senderName, targetName });
            } else {
                return null;
            }
    }
}

function textForTopicEvent(ev: MatrixEvent): () => string | null {
    const senderDisplayName = ev.sender && ev.sender.name ? ev.sender.name : ev.getSender();
    return () => _t('%(senderDisplayName)s changed the topic to "%(topic)s".', {
        senderDisplayName,
        topic: ev.getContent().topic,
    });
}

function textForRoomNameEvent(ev: MatrixEvent): () => string | null {
    const senderDisplayName = ev.sender && ev.sender.name ? ev.sender.name : ev.getSender();

    if (!ev.getContent().name || ev.getContent().name.trim().length === 0) {
        return () => _t('%(senderDisplayName)s removed the room name.', {senderDisplayName});
    }
    if (ev.getPrevContent().name) {
        return () => _t('%(senderDisplayName)s changed the room name from %(oldRoomName)s to %(newRoomName)s.', {
            senderDisplayName,
            oldRoomName: ev.getPrevContent().name,
            newRoomName: ev.getContent().name,
        });
    }
    return () => _t('%(senderDisplayName)s changed the room name to %(roomName)s.', {
        senderDisplayName,
        roomName: ev.getContent().name,
    });
}

function textForTombstoneEvent(ev: MatrixEvent): () => string | null {
    const senderDisplayName = ev.sender && ev.sender.name ? ev.sender.name : ev.getSender();
    return () => _t('%(senderDisplayName)s upgraded this room.', {senderDisplayName});
}

function textForJoinRulesEvent(ev: MatrixEvent): () => string | null {
    const senderDisplayName = ev.sender && ev.sender.name ? ev.sender.name : ev.getSender();
    switch (ev.getContent().join_rule) {
        case "public":
            return () => _t('%(senderDisplayName)s made the room public to whoever knows the link.', {
                senderDisplayName,
            });
        case "invite":
            return () => _t('%(senderDisplayName)s made the room invite only.', {
                senderDisplayName,
            });
        default:
            // The spec supports "knock" and "private", however nothing implements these.
            return () => _t('%(senderDisplayName)s changed the join rule to %(rule)s', {
                senderDisplayName,
                rule: ev.getContent().join_rule,
            });
    }
}

function textForGuestAccessEvent(ev: MatrixEvent): () => string | null {
    const senderDisplayName = ev.sender && ev.sender.name ? ev.sender.name : ev.getSender();
    switch (ev.getContent().guest_access) {
        case "can_join":
            return () => _t('%(senderDisplayName)s has allowed guests to join the room.', {senderDisplayName});
        case "forbidden":
            return () => _t('%(senderDisplayName)s has prevented guests from joining the room.', {senderDisplayName});
        default:
            // There's no other options we can expect, however just for safety's sake we'll do this.
            return () => _t('%(senderDisplayName)s changed guest access to %(rule)s', {
                senderDisplayName,
                rule: ev.getContent().guest_access,
            });
    }
}

function textForRelatedGroupsEvent(ev: MatrixEvent): () => string | null {
    const senderDisplayName = ev.sender && ev.sender.name ? ev.sender.name : ev.getSender();
    const groups = ev.getContent().groups || [];
    const prevGroups = ev.getPrevContent().groups || [];
    const added = groups.filter((g) => !prevGroups.includes(g));
    const removed = prevGroups.filter((g) => !groups.includes(g));

    if (added.length && !removed.length) {
        return () => _t('%(senderDisplayName)s enabled flair for %(groups)s in this room.', {
            senderDisplayName,
            groups: added.join(', '),
        });
    } else if (!added.length && removed.length) {
        return () => _t('%(senderDisplayName)s disabled flair for %(groups)s in this room.', {
            senderDisplayName,
            groups: removed.join(', '),
        });
    } else if (added.length && removed.length) {
        return () => _t('%(senderDisplayName)s enabled flair for %(newGroups)s and disabled flair for ' +
            '%(oldGroups)s in this room.', {
            senderDisplayName,
            newGroups: added.join(', '),
            oldGroups: removed.join(', '),
        });
    } else {
        // Don't bother rendering this change (because there were no changes)
        return null;
    }
}

function textForServerACLEvent(ev: MatrixEvent): () => string | null {
    const senderDisplayName = ev.sender && ev.sender.name ? ev.sender.name : ev.getSender();
    const prevContent = ev.getPrevContent();
    const current = ev.getContent();
    const prev = {
        deny: Array.isArray(prevContent.deny) ? prevContent.deny : [],
        allow: Array.isArray(prevContent.allow) ? prevContent.allow : [],
        allow_ip_literals: !(prevContent.allow_ip_literals === false),
    };

    let getText = null;
    if (prev.deny.length === 0 && prev.allow.length === 0) {
        getText = () => _t("%(senderDisplayName)s set the server ACLs for this room.", {senderDisplayName});
    } else {
        getText = () => _t("%(senderDisplayName)s changed the server ACLs for this room.", {senderDisplayName});
    }

    if (!Array.isArray(current.allow)) {
        current.allow = [];
    }

    // If we know for sure everyone is banned, mark the room as obliterated
    if (current.allow.length === 0) {
        return () => getText() + " " +
            _t("🎉 All servers are banned from participating! This room can no longer be used.");
    }

    return getText;
}

function textForMessageEvent(ev: MatrixEvent): () => string | null {
    return () => {
        const senderDisplayName = ev.sender && ev.sender.name ? ev.sender.name : ev.getSender();
        let message = senderDisplayName + ': ' + ev.getContent().body;
        if (ev.getContent().msgtype === "m.emote") {
            message = "* " + senderDisplayName + " " + message;
        } else if (ev.getContent().msgtype === "m.image") {
            message = _t('%(senderDisplayName)s sent an image.', {senderDisplayName});
        }
        return message;
    };
}

function textForCanonicalAliasEvent(ev: MatrixEvent): () => string | null {
    const senderName = ev.sender && ev.sender.name ? ev.sender.name : ev.getSender();
    const oldAlias = ev.getPrevContent().alias;
    const oldAltAliases = ev.getPrevContent().alt_aliases || [];
    const newAlias = ev.getContent().alias;
    const newAltAliases = ev.getContent().alt_aliases || [];
    const removedAltAliases = oldAltAliases.filter(alias => !newAltAliases.includes(alias));
    const addedAltAliases = newAltAliases.filter(alias => !oldAltAliases.includes(alias));

    if (!removedAltAliases.length && !addedAltAliases.length) {
        if (newAlias) {
            return () => _t('%(senderName)s set the main address for this room to %(address)s.', {
                senderName: senderName,
                address: ev.getContent().alias,
            });
        } else if (oldAlias) {
            return () => _t('%(senderName)s removed the main address for this room.', {
                senderName: senderName,
            });
        }
    } else if (newAlias === oldAlias) {
        if (addedAltAliases.length && !removedAltAliases.length) {
            return () => _t('%(senderName)s added the alternative addresses %(addresses)s for this room.', {
                senderName: senderName,
                addresses: addedAltAliases.join(", "),
                count: addedAltAliases.length,
            });
        } if (removedAltAliases.length && !addedAltAliases.length) {
            return () => _t('%(senderName)s removed the alternative addresses %(addresses)s for this room.', {
                senderName: senderName,
                addresses: removedAltAliases.join(", "),
                count: removedAltAliases.length,
            });
        } if (removedAltAliases.length && addedAltAliases.length) {
            return () => _t('%(senderName)s changed the alternative addresses for this room.', {
                senderName: senderName,
            });
        }
    } else {
        // both alias and alt_aliases where modified
        return () => _t('%(senderName)s changed the main and alternative addresses for this room.', {
            senderName: senderName,
        });
    }
    // in case there is no difference between the two events,
    // say something as we can't simply hide the tile from here
    return () => _t('%(senderName)s changed the addresses for this room.', {
        senderName: senderName,
    });
}

function textForCallAnswerEvent(event: MatrixEvent): () => string | null {
    return () => {
        const senderName = event.sender ? event.sender.name : _t('Someone');
        const supported = MatrixClientPeg.get().supportsVoip() ? '' : _t('(not supported by this browser)');
        return _t('%(senderName)s answered the call.', {senderName}) + ' ' + supported;
    };
}

function textForCallHangupEvent(event: MatrixEvent): () => string | null {
    const getSenderName = () => event.sender ? event.sender.name : _t('Someone');
    const eventContent = event.getContent();
    let getReason = () => "";
    if (!MatrixClientPeg.get().supportsVoip()) {
        getReason = () => _t('(not supported by this browser)');
    } else if (eventContent.reason) {
        if (eventContent.reason === "ice_failed") {
            // We couldn't establish a connection at all
            getReason = () => _t('(could not connect media)');
        } else if (eventContent.reason === "ice_timeout") {
            // We established a connection but it died
            getReason = () => _t('(connection failed)');
        } else if (eventContent.reason === "user_media_failed") {
            // The other side couldn't open capture devices
            getReason = () => _t("(their device couldn't start the camera / microphone)");
        } else if (eventContent.reason === "unknown_error") {
            // An error code the other side doesn't have a way to express
            // (as opposed to an error code they gave but we don't know about,
            // in which case we show the error code)
            getReason = () => _t("(an error occurred)");
        } else if (eventContent.reason === "invite_timeout") {
            getReason = () => _t('(no answer)');
        } else if (eventContent.reason === "user hangup" || eventContent.reason === "user_hangup") {
            // workaround for https://github.com/vector-im/element-web/issues/5178
            // it seems Android randomly sets a reason of "user hangup" which is
            // interpreted as an error code :(
            // https://github.com/vector-im/riot-android/issues/2623
            // Also the correct hangup code as of VoIP v1 (with underscore)
            getReason = () => '';
        } else {
            getReason = () => _t('(unknown failure: %(reason)s)', {reason: eventContent.reason});
        }
    }
    return () => _t('%(senderName)s ended the call.', {senderName: getSenderName()}) + ' ' + getReason();
}

function textForCallRejectEvent(event: MatrixEvent): () => string | null {
    return () => {
        const senderName = event.sender ? event.sender.name : _t('Someone');
        return _t('%(senderName)s declined the call.', {senderName});
    };
}

function textForCallInviteEvent(event: MatrixEvent): () => string | null {
    const getSenderName = () => event.sender ? event.sender.name : _t('Someone');
    // FIXME: Find a better way to determine this from the event?
    let isVoice = true;
    if (event.getContent().offer && event.getContent().offer.sdp &&
            event.getContent().offer.sdp.indexOf('m=video') !== -1) {
        isVoice = false;
    }
    const isSupported = MatrixClientPeg.get().supportsVoip();

    // This ladder could be reduced down to a couple string variables, however other languages
    // can have a hard time translating those strings. In an effort to make translations easier
    // and more accurate, we break out the string-based variables to a couple booleans.
    if (isVoice && isSupported) {
        return () => _t("%(senderName)s placed a voice call.", {
            senderName: getSenderName(),
        });
    } else if (isVoice && !isSupported) {
        return () => _t("%(senderName)s placed a voice call. (not supported by this browser)", {
            senderName: getSenderName(),
        });
    } else if (!isVoice && isSupported) {
        return () => _t("%(senderName)s placed a video call.", {
            senderName: getSenderName(),
        });
    } else if (!isVoice && !isSupported) {
        return () => _t("%(senderName)s placed a video call. (not supported by this browser)", {
            senderName: getSenderName(),
        });
    }
}

function textForThreePidInviteEvent(event: MatrixEvent): () => string | null {
    const senderName = event.sender ? event.sender.name : event.getSender();

    if (!isValid3pidInvite(event)) {
        return () => _t('%(senderName)s revoked the invitation for %(targetDisplayName)s to join the room.', {
            senderName,
            targetDisplayName: event.getPrevContent().display_name || _t("Someone"),
        });
    }

    return () => _t('%(senderName)s sent an invitation to %(targetDisplayName)s to join the room.', {
        senderName,
        targetDisplayName: event.getContent().display_name,
    });
}

function textForHistoryVisibilityEvent(event: MatrixEvent): () => string | null {
    const senderName = event.sender ? event.sender.name : event.getSender();
    switch (event.getContent().history_visibility) {
        case 'invited':
            return () => _t('%(senderName)s made future room history visible to all room members, '
                + 'from the point they are invited.', {senderName});
        case 'joined':
            return () => _t('%(senderName)s made future room history visible to all room members, '
                + 'from the point they joined.', {senderName});
        case 'shared':
            return () => _t('%(senderName)s made future room history visible to all room members.', {senderName});
        case 'world_readable':
            return () => _t('%(senderName)s made future room history visible to anyone.', {senderName});
        default:
            return () => _t('%(senderName)s made future room history visible to unknown (%(visibility)s).', {
                senderName,
                visibility: event.getContent().history_visibility,
            });
    }
}

// Currently will only display a change if a user's power level is changed
function textForPowerEvent(event: MatrixEvent): () => string | null {
    const senderName = event.sender ? event.sender.name : event.getSender();
    if (!event.getPrevContent() || !event.getPrevContent().users ||
        !event.getContent() || !event.getContent().users) {
        return null;
    }
    const userDefault = event.getContent().users_default || 0;
    // Construct set of userIds
    const users = [];
    Object.keys(event.getContent().users).forEach(
        (userId) => {
            if (users.indexOf(userId) === -1) users.push(userId);
        },
    );
    Object.keys(event.getPrevContent().users).forEach(
        (userId) => {
            if (users.indexOf(userId) === -1) users.push(userId);
        },
    );
    const diffs = [];
    users.forEach((userId) => {
        // Previous power level
        const from = event.getPrevContent().users[userId];
        // Current power level
        const to = event.getContent().users[userId];
        if (to !== from) {
            diffs.push({ userId, from, to });
        }
    });
    if (!diffs.length) {
        return null;
    }
    // XXX: This is also surely broken for i18n
    return () => _t('%(senderName)s changed the power level of %(powerLevelDiffText)s.', {
        senderName,
        powerLevelDiffText: diffs.map(diff =>
            _t('%(userId)s from %(fromPowerLevel)s to %(toPowerLevel)s', {
                userId: diff.userId,
                fromPowerLevel: Roles.textualPowerLevel(diff.from, userDefault),
                toPowerLevel: Roles.textualPowerLevel(diff.to, userDefault),
            }),
        ).join(", "),
    });
}

function textForPinnedEvent(event: MatrixEvent): () => string | null {
    const senderName = event.sender ? event.sender.name : event.getSender();
    return () => _t("%(senderName)s changed the pinned messages for the room.", {senderName});
}

function textForWidgetEvent(event: MatrixEvent): () => string | null {
    const senderName = event.getSender();
    const {name: prevName, type: prevType, url: prevUrl} = event.getPrevContent();
    const {name, type, url} = event.getContent() || {};

    let widgetName = name || prevName || type || prevType || '';
    // Apply sentence case to widget name
    if (widgetName && widgetName.length > 0) {
        widgetName = widgetName[0].toUpperCase() + widgetName.slice(1);
    }

    // If the widget was removed, its content should be {}, but this is sufficiently
    // equivalent to that condition.
    if (url) {
        if (prevUrl) {
            return () => _t('%(widgetName)s widget modified by %(senderName)s', {
                widgetName, senderName,
            });
        } else {
            return () => _t('%(widgetName)s widget added by %(senderName)s', {
                widgetName, senderName,
            });
        }
    } else {
        return () => _t('%(widgetName)s widget removed by %(senderName)s', {
            widgetName, senderName,
        });
    }
}

function textForWidgetLayoutEvent(event: MatrixEvent): () => string | null {
    const senderName = event.sender?.name || event.getSender();
    return () => _t("%(senderName)s has updated the widget layout", {senderName});
}

function textForMjolnirEvent(event: MatrixEvent): () => string | null {
    const senderName = event.getSender();
    const {entity: prevEntity} = event.getPrevContent();
    const {entity, recommendation, reason} = event.getContent();

    // Rule removed
    if (!entity) {
        if (USER_RULE_TYPES.includes(event.getType())) {
            return () => _t("%(senderName)s removed the rule banning users matching %(glob)s",
                {senderName, glob: prevEntity});
        } else if (ROOM_RULE_TYPES.includes(event.getType())) {
            return () => _t("%(senderName)s removed the rule banning rooms matching %(glob)s",
                {senderName, glob: prevEntity});
        } else if (SERVER_RULE_TYPES.includes(event.getType())) {
            return () => _t("%(senderName)s removed the rule banning servers matching %(glob)s",
                {senderName, glob: prevEntity});
        }

        // Unknown type. We'll say something, but we shouldn't end up here.
        return () => _t("%(senderName)s removed a ban rule matching %(glob)s", {senderName, glob: prevEntity});
    }

    // Invalid rule
    if (!recommendation || !reason) return () => _t(`%(senderName)s updated an invalid ban rule`, {senderName});

    // Rule updated
    if (entity === prevEntity) {
        if (USER_RULE_TYPES.includes(event.getType())) {
            return () => _t("%(senderName)s updated the rule banning users matching %(glob)s for %(reason)s",
                {senderName, glob: entity, reason});
        } else if (ROOM_RULE_TYPES.includes(event.getType())) {
            return () => _t("%(senderName)s updated the rule banning rooms matching %(glob)s for %(reason)s",
                {senderName, glob: entity, reason});
        } else if (SERVER_RULE_TYPES.includes(event.getType())) {
            return () => _t("%(senderName)s updated the rule banning servers matching %(glob)s for %(reason)s",
                {senderName, glob: entity, reason});
        }

        // Unknown type. We'll say something but we shouldn't end up here.
        return () => _t("%(senderName)s updated a ban rule matching %(glob)s for %(reason)s",
            {senderName, glob: entity, reason});
    }

    // New rule
    if (!prevEntity) {
        if (USER_RULE_TYPES.includes(event.getType())) {
            return () => _t("%(senderName)s created a rule banning users matching %(glob)s for %(reason)s",
                {senderName, glob: entity, reason});
        } else if (ROOM_RULE_TYPES.includes(event.getType())) {
            return () => _t("%(senderName)s created a rule banning rooms matching %(glob)s for %(reason)s",
                {senderName, glob: entity, reason});
        } else if (SERVER_RULE_TYPES.includes(event.getType())) {
            return () => _t("%(senderName)s created a rule banning servers matching %(glob)s for %(reason)s",
                {senderName, glob: entity, reason});
        }

        // Unknown type. We'll say something but we shouldn't end up here.
        return () => _t("%(senderName)s created a ban rule matching %(glob)s for %(reason)s",
            {senderName, glob: entity, reason});
    }

    // else the entity !== prevEntity - count as a removal & add
    if (USER_RULE_TYPES.includes(event.getType())) {
        return () => _t(
            "%(senderName)s changed a rule that was banning users matching %(oldGlob)s to matching " +
            "%(newGlob)s for %(reason)s",
            {senderName, oldGlob: prevEntity, newGlob: entity, reason},
        );
    } else if (ROOM_RULE_TYPES.includes(event.getType())) {
        return () => _t(
            "%(senderName)s changed a rule that was banning rooms matching %(oldGlob)s to matching " +
            "%(newGlob)s for %(reason)s",
            {senderName, oldGlob: prevEntity, newGlob: entity, reason},
        );
    } else if (SERVER_RULE_TYPES.includes(event.getType())) {
        return () => _t(
            "%(senderName)s changed a rule that was banning servers matching %(oldGlob)s to matching " +
            "%(newGlob)s for %(reason)s",
            {senderName, oldGlob: prevEntity, newGlob: entity, reason},
        );
    }

    // Unknown type. We'll say something but we shouldn't end up here.
    return () => _t("%(senderName)s updated a ban rule that was matching %(oldGlob)s to matching %(newGlob)s " +
        "for %(reason)s", {senderName, oldGlob: prevEntity, newGlob: entity, reason});
}

interface IHandlers {
    [type: string]: (ev: MatrixEvent, showHiddenEvents?: boolean) => (() => string | null);
}

const handlers: IHandlers = {
    'm.room.message': textForMessageEvent,
    'm.call.invite': textForCallInviteEvent,
    'm.call.answer': textForCallAnswerEvent,
    'm.call.hangup': textForCallHangupEvent,
    'm.call.reject': textForCallRejectEvent,
};

const stateHandlers: IHandlers = {
    'm.room.canonical_alias': textForCanonicalAliasEvent,
    'm.room.name': textForRoomNameEvent,
    'm.room.topic': textForTopicEvent,
    'm.room.member': textForMemberEvent,
    'm.room.third_party_invite': textForThreePidInviteEvent,
    'm.room.history_visibility': textForHistoryVisibilityEvent,
    'm.room.power_levels': textForPowerEvent,
    'm.room.pinned_events': textForPinnedEvent,
    'm.room.server_acl': textForServerACLEvent,
    'm.room.tombstone': textForTombstoneEvent,
    'm.room.join_rules': textForJoinRulesEvent,
    'm.room.guest_access': textForGuestAccessEvent,
    'm.room.related_groups': textForRelatedGroupsEvent,

    // TODO: Enable support for m.widget event type (https://github.com/vector-im/element-web/issues/13111)
    'im.vector.modular.widgets': textForWidgetEvent,
    [WIDGET_LAYOUT_EVENT_TYPE]: textForWidgetLayoutEvent,
};

// Add all the Mjolnir stuff to the renderer
for (const evType of ALL_RULE_TYPES) {
    stateHandlers[evType] = textForMjolnirEvent;
}

/**
 * Determines whether the given event has text to display.
 * @param ev The event
 * @param showHiddenEvents An optional cached setting value for showHiddenEventsInTimeline
 *     to avoid hitting the settings store
 */
export function hasText(ev: MatrixEvent, showHiddenEvents?: boolean): boolean {
    const handler = (ev.isState() ? stateHandlers : handlers)[ev.getType()];
    return Boolean(handler?.(ev, showHiddenEvents));
}

/**
 * Gets the textual content of the given event.
 * @param ev The event
 * @param showHiddenEvents An optional cached setting value for showHiddenEventsInTimeline
 *     to avoid hitting the settings store
 */
export function textForEvent(ev: MatrixEvent, showHiddenEvents?: boolean): string {
    const handler = (ev.isState() ? stateHandlers : handlers)[ev.getType()];
    return handler?.(ev, showHiddenEvents)?.() || '';
}<|MERGE_RESOLUTION|>--- conflicted
+++ resolved
@@ -78,17 +78,10 @@
                     prevContent.avatar_url !== content.avatar_url) {
                     return () => _t('%(senderName)s changed their profile picture', { senderName });
                 } else if (!prevContent.avatar_url && content.avatar_url) {
-<<<<<<< HEAD
-                    return () => _t('%(senderName)s set a profile picture.', {senderName});
+                    return () => _t('%(senderName)s set a profile picture', { senderName });
                 } else if (showHiddenEvents ?? SettingsStore.getValue("showHiddenEventsInTimeline")) {
-                    // This is a null rejoin, it will only be visible if the Labs option is enabled
-                    return () => _t("%(senderName)s made no change.", {senderName});
-=======
-                    return () => _t('%(senderName)s set a profile picture', { senderName });
-                } else if (SettingsStore.getValue("showHiddenEventsInTimeline")) {
                     // This is a null rejoin, it will only be visible if using 'show hidden events' (labs)
                     return () => _t("%(senderName)s made no change", { senderName });
->>>>>>> 3d6c6cea
                 } else {
                     return null;
                 }
