--- conflicted
+++ resolved
@@ -471,10 +471,7 @@
             <div className="mx_CreateSecretStorageDialog_passPhraseContainer">
                 <Field
                     type="password"
-<<<<<<< HEAD
-=======
                     id="mx_CreateSecretStorageDialog_passPhraseField"
->>>>>>> 73b177d0
                     className="mx_CreateSecretStorageDialog_passPhraseField"
                     onChange={this._onPassPhraseChange}
                     value={this.state.passPhrase}
